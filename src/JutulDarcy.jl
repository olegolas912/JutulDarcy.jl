"""
$(README)
"""
module JutulDarcy
    export MultiPhaseSystem, ImmiscibleSystem, SinglePhaseSystem
    export reservoir_linsolve
    export get_1d_reservoir
    export DeckPhaseViscosities
    export DeckShrinkageFactors
    export CPRPreconditioner
    export MuBTable
    export ConstMuBTable
    export DeckPhaseMassDensities, RelativePermeabilities
    export ThreePhaseCompositionalDensitiesLV
    export PhaseMassFractions
    export PhaseMassFractions
    export ThreePhaseLBCViscositiesLV
    export plot_well!
    export plot_well_results
    export plot_reservoir_simulation_result
    export plot_reservoir
    export simulate_reservoir_parray
    export setup_reservoir_simulator_parray
    export component_mass_fluxes!, update_total_masses!
    export table_to_relperm
    export AqueousPhase, LiquidPhase, VaporPhase
    export number_of_phases
    export SourceTerm
    export Pressure, Saturations, TotalMasses, TotalMass
    export fluid_volume, pore_volume
    export compute_peaceman_index
    export discretized_domain_tpfv_flow
    export discretized_domain_well
    export StandardBlackOilSystem
    export PhaseRelativePermeability
    export FlowBoundaryCondition
    export ReservoirSimResult
    export reservoir_domain
    export reservoir_model
    export setup_reservoir_model
    export setup_reservoir_simulator
    export simulate_reservoir
    export setup_reservoir_state
    export setup_reservoir_forces
    export full_well_outputs
    export well_output
    export well_symbols
    export wellgroup_symbols
    export available_well_targets
    export BlackOilUnknown
    export BlackOilX
    export TotalSurfaceMassRate
    export WellGroup
    export DisabledControl
    export Wells
    export TotalMassVelocityMassFractionsFlow
    export BottomHolePressureTarget, TotalRateTarget
    export SinglePhaseRateTarget, DisabledTarget
    export SurfaceLiquidRateTarget, SurfaceOilRateTarget
    export SurfaceWaterRateTarget, SurfaceGasRateTarget
    export HistoricalReservoirVoidageTarget, ReservoirVoidageTarget
    export SinglePhaseRateTarget, BottomHolePressureTarget
    export PerforationMask
    export WellDomain, MultiSegmentWell
    export TotalMassFlux, PotentialDropBalanceWell
    export SegmentWellBoreFrictionHB
    export InjectorControl, ProducerControl
    export Perforations
    export MixedWellSegmentFlow
    export segment_pressure_drop
    export setup_well, setup_vertical_well, setup_well_from_trajectory
    export well_mismatch
    export simulate_data_file, setup_case_from_data_file
    export get_test_setup, get_well_from_mrst_data
    export setup_case_from_mrst
    export simulate_mrst_case
    export MultiPhaseCompositionalSystemLV
    export StandardVolumeSource, VolumeSource, MassSource
    export OverallMoleFractions
    export ImmiscibleSaturation
    export PhaseMassDensities, ConstantCompressibilityDensities
    export BrooksCoreyRelativePermeabilities, TabulatedSimpleRelativePermeabilities

    import Jutul:
        number_of_cells, number_of_faces,
        degrees_of_freedom_per_entity,
        values_per_entity,
        absolute_increment_limit, relative_increment_limit, maximum_value, minimum_value,
        select_primary_variables!,
        select_secondary_variables!,
        select_equations!,
        select_parameters!,
        select_minimum_output_variables!,
        initialize_primary_variable_ad!,
        update_primary_variable!,
        update_secondary_variable!,
        default_value,
        initialize_variable_value!,
        initialize_variable_value,
        initialize_variable_ad!,
        update_half_face_flux!,
        update_accumulation!,
        update_equation!,
        setup_parameters,
        count_entities,
        count_active_entities,
        associated_entity,
        active_entities,
        number_of_entities,
        declare_entities,
        get_neighborship

    import Jutul: update_preconditioner!, partial_update_preconditioner!

    import Jutul: fill_equation_entries!, update_linearized_system_equation!, check_convergence, update!, linear_operator, transfer, operator_nrows, matrix_layout, apply!
    import Jutul: apply_forces_to_equation!, convergence_criterion
    import Jutul: get_dependencies
    import Jutul: setup_forces, setup_state, setup_state!
    import Jutul: declare_pattern
    import Jutul: number_of_equations_per_entity
    import Jutul: update_equation_in_entity!, update_cross_term_in_entity!, local_discretization, discretization
    import Jutul: FiniteVolumeGlobalMap, TrivialGlobalMap
    import Jutul: @tic

    using Jutul
    using ForwardDiff, StaticArrays, SparseArrays, LinearAlgebra, Statistics
    using AlgebraicMultigrid
    # PVT
    using MultiComponentFlash
    using MAT
    using Tullio, LoopVectorization, Polyester
    using TimerOutputs
    using PrecompileTools
    using Dates
    using GeoEnergyIO
    # Artifacts
    using Artifacts
    using LazyArtifacts

    import DataStructures: OrderedDict
    using DocStringExtensions

    timeit_debug_enabled() = Jutul.timeit_debug_enabled()
    function __init__()
        if !haskey(ENV, "JUTULDARCY_PRESERVE_ENV")
            ENV["OPENBLAS_NUM_THREADS"] = 1
            BLAS.set_num_threads(1)
        end
    end

    include("types.jl")
    include("deck_types.jl")
    include("porousmedia_grids.jl")
    include("utils.jl")
    include("interpolation.jl")
    # Definitions for multiphase flow
    include("multiphase.jl")
    include("variables/variables.jl")
    # Compositional flow
    include("multicomponent/multicomponent.jl")

    # Blackoil
    include("blackoil/blackoil.jl")

    include("thermal/thermal.jl")

    # Wells etc.
    include("facility/facility.jl")

    include("flux.jl")
    include("flux_nfvm.jl")

    include("porousmedia.jl")
    # MRST inputs and test cases that use MRST input
    # and .DATA file simulation
    include("input_simulation/input_simulation.jl")
    # Initialization by equilibriation
    include("init/init.jl")
    # Gradients, objective functions, etc
    include("gradients/gradients.jl")

    # Various input tricks
    include("io.jl")
    include("linsolve.jl")
    include("cpr.jl")
    include("deck_support.jl")
    include("regions/regions.jl")
    include("test_utils/test_utils.jl")
    include("forces/forces.jl")

    include("formulations/formulations.jl")
    include("coarsening/coarsening.jl")

    include("ext/ext.jl")
    # Nonlinear domain decomposition solvers
    include("NLDD/NLDD.jl")
    # CO2-brine properties
    include("CO2Properties/CO2Properties.jl")
<<<<<<< HEAD
    # Geithermal
    include("Geothermal/Geothermal.jl")
    import JutulDarcy.Geothermal: setup_btes_well, setup_vertical_btes_well
    import JutulDarcy.Geothermal: BTESWellSupplyToReturnMassCT, BTESWellSupplyToReturnEnergyCT, BTESWellGroutEnergyCT
    import JutulDarcy.Geothermal: update_cross_term_in_entity!
    export setup_btes_well, setup_vertical_btes_well
=======
    # Tracers
    include("Tracers/Tracers.jl")
    import JutulDarcy.Tracers: SinglePhaseTracer, MultiPhaseTracer, add_tracers_to_model!, number_of_tracers
    export SinglePhaseTracer, MultiPhaseTracer, add_tracers_to_model!, number_of_tracers
>>>>>>> 1abe344b

    @compile_workload begin
        try
            precompile_darcy_multimodels()
            # We run a tiny MRST case to precompile the .MAT file loading
            spe1_path = joinpath(pathof(JutulDarcy), "..", "..", "test", "mrst", "spe1.mat")
            if isfile(spe1_path)
                simulate_mrst_case(spe1_path, info_level = -1, verbose = false)
            end
            # Precompile a DATA file workflow
            spe1_path_data = GeoEnergyIO.test_input_file_path("SPE1", "SPE1.DATA")
            if isfile(spe1_path_data)
                simulate_data_file(spe1_path_data, info_level = -1)
            end
        catch e
            @warn "Precompilation failure: $e"
        end
    end
end # module<|MERGE_RESOLUTION|>--- conflicted
+++ resolved
@@ -196,19 +196,19 @@
     include("NLDD/NLDD.jl")
     # CO2-brine properties
     include("CO2Properties/CO2Properties.jl")
-<<<<<<< HEAD
-    # Geithermal
+
+    # Geothermal
     include("Geothermal/Geothermal.jl")
     import JutulDarcy.Geothermal: setup_btes_well, setup_vertical_btes_well
     import JutulDarcy.Geothermal: BTESWellSupplyToReturnMassCT, BTESWellSupplyToReturnEnergyCT, BTESWellGroutEnergyCT
     import JutulDarcy.Geothermal: update_cross_term_in_entity!
     export setup_btes_well, setup_vertical_btes_well
-=======
+
     # Tracers
     include("Tracers/Tracers.jl")
     import JutulDarcy.Tracers: SinglePhaseTracer, MultiPhaseTracer, add_tracers_to_model!, number_of_tracers
     export SinglePhaseTracer, MultiPhaseTracer, add_tracers_to_model!, number_of_tracers
->>>>>>> 1abe344b
+
 
     @compile_workload begin
         try
